/*
 * This file is part of SpongeAPI, licensed under the MIT License (MIT).
 *
 * Copyright (c) SpongePowered <https://www.spongepowered.org>
 * Copyright (c) contributors
 *
 * Permission is hereby granted, free of charge, to any person obtaining a copy
 * of this software and associated documentation files (the "Software"), to deal
 * in the Software without restriction, including without limitation the rights
 * to use, copy, modify, merge, publish, distribute, sublicense, and/or sell
 * copies of the Software, and to permit persons to whom the Software is
 * furnished to do so, subject to the following conditions:
 *
 * The above copyright notice and this permission notice shall be included in
 * all copies or substantial portions of the Software.
 *
 * THE SOFTWARE IS PROVIDED "AS IS", WITHOUT WARRANTY OF ANY KIND, EXPRESS OR
 * IMPLIED, INCLUDING BUT NOT LIMITED TO THE WARRANTIES OF MERCHANTABILITY,
 * FITNESS FOR A PARTICULAR PURPOSE AND NONINFRINGEMENT. IN NO EVENT SHALL THE
 * AUTHORS OR COPYRIGHT HOLDERS BE LIABLE FOR ANY CLAIM, DAMAGES OR OTHER
 * LIABILITY, WHETHER IN AN ACTION OF CONTRACT, TORT OR OTHERWISE, ARISING FROM,
 * OUT OF OR IN CONNECTION WITH THE SOFTWARE OR THE USE OR OTHER DEALINGS IN
 * THE SOFTWARE.
 */
package org.spongepowered.api.entity;

import org.spongepowered.api.util.generator.dummy.DummyObjectProvider;

/**
 * An enumeration of all possible {@link EntityType}s available in vanilla minecraft.
 */
public final class EntityTypes {

<<<<<<< HEAD
    public static final EntityType ITEM = null;
    public static final EntityType EXPERIENCE_ORB = null;
    public static final EntityType AREA_EFFECT_CLOUD = null;
    public static final EntityType LEASH_HITCH = null;
    public static final EntityType PAINTING = null;
    public static final EntityType TIPPED_ARROW = null;
    public static final EntityType SNOWBALL = null;
    public static final EntityType FIREBALL = null;
    public static final EntityType SMALL_FIREBALL = null;
    public static final EntityType ENDER_PEARL = null;
    public static final EntityType EYE_OF_ENDER = null;
    public static final EntityType THROWN_EXP_BOTTLE = null;
    public static final EntityType ITEM_FRAME = null;
    public static final EntityType WITHER_SKULL = null;
    public static final EntityType PRIMED_TNT = null;
    public static final EntityType FALLING_BLOCK = null;
    public static final EntityType FIREWORK = null;
    public static final EntityType COMMANDBLOCK_MINECART = null;
    public static final EntityType ARMOR_STAND = null;
    public static final EntityType BOAT = null;
    public static final EntityType RIDEABLE_MINECART = null;
    public static final EntityType CHESTED_MINECART = null;
    public static final EntityType FURNACE_MINECART = null;
    public static final EntityType TNT_MINECART = null;
    public static final EntityType HOPPER_MINECART = null;
    public static final EntityType MOB_SPAWNER_MINECART = null;
    public static final EntityType CREEPER = null;
    public static final EntityType SKELETON = null;
    public static final EntityType SPIDER = null;
    public static final EntityType GIANT = null;
    public static final EntityType ZOMBIE = null;
    public static final EntityType SLIME = null;
    public static final EntityType GHAST = null;
    public static final EntityType PIG_ZOMBIE = null;
    public static final EntityType ENDERMAN = null;
    public static final EntityType CAVE_SPIDER = null;
    public static final EntityType SILVERFISH = null;
    public static final EntityType BLAZE = null;
    public static final EntityType MAGMA_CUBE = null;
    public static final EntityType ENDER_DRAGON = null;
    public static final EntityType DRAGON_FIREBALL = null;
    public static final EntityType WITHER = null;
    public static final EntityType BAT = null;
    public static final EntityType WITCH = null;
    public static final EntityType PIG = null;
    public static final EntityType SHEEP = null;
    public static final EntityType COW = null;
    public static final EntityType CHICKEN = null;
    public static final EntityType SQUID = null;
    public static final EntityType WOLF = null;
    public static final EntityType MUSHROOM_COW = null;
    public static final EntityType SNOWMAN = null;
    public static final EntityType OCELOT = null;
    public static final EntityType IRON_GOLEM = null;
    public static final EntityType HORSE = null;
    public static final EntityType VILLAGER = null;
    public static final EntityType ENDER_CRYSTAL = null;
    public static final EntityType SPLASH_POTION = null;
    public static final EntityType EGG = null;
    public static final EntityType FISHING_HOOK = null;
    public static final EntityType LIGHTNING = null;
    public static final EntityType WEATHER = null;
    public static final EntityType PLAYER = null;
    public static final EntityType COMPLEX_PART = null;
    public static final EntityType GUARDIAN = null;
    public static final EntityType RABBIT = null;
    public static final EntityType ENDERMITE = null;
    public static final EntityType SHULKER = null;
    public static final EntityType SHULKER_BULLET = null;
    public static final EntityType SPECTRAL_ARROW = null;
    public static final EntityType UNKNOWN = null;
    public static final EntityType HUMAN = null;
=======
    // SORTFIELDS:ON

    public static final EntityType ARMOR_STAND = DummyObjectProvider.createFor(EntityType.class, "ARMOR_STAND");

    public static final EntityType ARROW = DummyObjectProvider.createFor(EntityType.class, "ARROW");

    public static final EntityType BAT = DummyObjectProvider.createFor(EntityType.class, "BAT");

    public static final EntityType BLAZE = DummyObjectProvider.createFor(EntityType.class, "BLAZE");

    public static final EntityType BOAT = DummyObjectProvider.createFor(EntityType.class, "BOAT");

    public static final EntityType CAVE_SPIDER = DummyObjectProvider.createFor(EntityType.class, "CAVE_SPIDER");

    public static final EntityType CHESTED_MINECART = DummyObjectProvider.createFor(EntityType.class, "CHESTED_MINECART");

    public static final EntityType CHICKEN = DummyObjectProvider.createFor(EntityType.class, "CHICKEN");

    public static final EntityType COMMANDBLOCK_MINECART = DummyObjectProvider.createFor(EntityType.class, "COMMANDBLOCK_MINECART");

    public static final EntityType COMPLEX_PART = DummyObjectProvider.createFor(EntityType.class, "COMPLEX_PART");

    public static final EntityType COW = DummyObjectProvider.createFor(EntityType.class, "COW");

    public static final EntityType CREEPER = DummyObjectProvider.createFor(EntityType.class, "CREEPER");

    public static final EntityType EGG = DummyObjectProvider.createFor(EntityType.class, "EGG");

    public static final EntityType ENDERMAN = DummyObjectProvider.createFor(EntityType.class, "ENDERMAN");

    public static final EntityType ENDERMITE = DummyObjectProvider.createFor(EntityType.class, "ENDERMITE");

    public static final EntityType ENDER_CRYSTAL = DummyObjectProvider.createFor(EntityType.class, "ENDER_CRYSTAL");

    public static final EntityType ENDER_DRAGON = DummyObjectProvider.createFor(EntityType.class, "ENDER_DRAGON");

    public static final EntityType ENDER_PEARL = DummyObjectProvider.createFor(EntityType.class, "ENDER_PEARL");

    public static final EntityType EXPERIENCE_ORB = DummyObjectProvider.createFor(EntityType.class, "EXPERIENCE_ORB");

    public static final EntityType EYE_OF_ENDER = DummyObjectProvider.createFor(EntityType.class, "EYE_OF_ENDER");

    public static final EntityType FALLING_BLOCK = DummyObjectProvider.createFor(EntityType.class, "FALLING_BLOCK");

    public static final EntityType FIREBALL = DummyObjectProvider.createFor(EntityType.class, "FIREBALL");

    public static final EntityType FIREWORK = DummyObjectProvider.createFor(EntityType.class, "FIREWORK");

    public static final EntityType FISHING_HOOK = DummyObjectProvider.createFor(EntityType.class, "FISHING_HOOK");

    public static final EntityType FURNACE_MINECART = DummyObjectProvider.createFor(EntityType.class, "FURNACE_MINECART");

    public static final EntityType GHAST = DummyObjectProvider.createFor(EntityType.class, "GHAST");

    public static final EntityType GIANT = DummyObjectProvider.createFor(EntityType.class, "GIANT");

    public static final EntityType GUARDIAN = DummyObjectProvider.createFor(EntityType.class, "GUARDIAN");

    public static final EntityType HOPPER_MINECART = DummyObjectProvider.createFor(EntityType.class, "HOPPER_MINECART");

    public static final EntityType HORSE = DummyObjectProvider.createFor(EntityType.class, "HORSE");

    public static final EntityType HUMAN = DummyObjectProvider.createFor(EntityType.class, "HUMAN");

    public static final EntityType IRON_GOLEM = DummyObjectProvider.createFor(EntityType.class, "IRON_GOLEM");


    public static final EntityType ITEM = DummyObjectProvider.createFor(EntityType.class, "ITEM");

    public static final EntityType ITEM_FRAME = DummyObjectProvider.createFor(EntityType.class, "ITEM_FRAME");

    public static final EntityType LEASH_HITCH = DummyObjectProvider.createFor(EntityType.class, "LEASH_HITCH");

    public static final EntityType LIGHTNING = DummyObjectProvider.createFor(EntityType.class, "LIGHTNING");

    public static final EntityType MAGMA_CUBE = DummyObjectProvider.createFor(EntityType.class, "MAGMA_CUBE");

    public static final EntityType MOB_SPAWNER_MINECART = DummyObjectProvider.createFor(EntityType.class, "MOB_SPAWNER_MINECART");

    public static final EntityType MUSHROOM_COW = DummyObjectProvider.createFor(EntityType.class, "MUSHROOM_COW");

    public static final EntityType OCELOT = DummyObjectProvider.createFor(EntityType.class, "OCELOT");

    public static final EntityType PAINTING = DummyObjectProvider.createFor(EntityType.class, "PAINTING");

    public static final EntityType PIG = DummyObjectProvider.createFor(EntityType.class, "PIG");

    public static final EntityType PIG_ZOMBIE = DummyObjectProvider.createFor(EntityType.class, "PIG_ZOMBIE");

    public static final EntityType PLAYER = DummyObjectProvider.createFor(EntityType.class, "PLAYER");

    public static final EntityType PRIMED_TNT = DummyObjectProvider.createFor(EntityType.class, "PRIMED_TNT");

    public static final EntityType RABBIT = DummyObjectProvider.createFor(EntityType.class, "RABBIT");

    public static final EntityType RIDEABLE_MINECART = DummyObjectProvider.createFor(EntityType.class, "RIDEABLE_MINECART");

    public static final EntityType SHEEP = DummyObjectProvider.createFor(EntityType.class, "SHEEP");

    public static final EntityType SILVERFISH = DummyObjectProvider.createFor(EntityType.class, "SILVERFISH");

    public static final EntityType SKELETON = DummyObjectProvider.createFor(EntityType.class, "SKELETON");

    public static final EntityType SLIME = DummyObjectProvider.createFor(EntityType.class, "SLIME");

    public static final EntityType SMALL_FIREBALL = DummyObjectProvider.createFor(EntityType.class, "SMALL_FIREBALL");

    public static final EntityType SNOWBALL = DummyObjectProvider.createFor(EntityType.class, "SNOWBALL");

    public static final EntityType SNOWMAN = DummyObjectProvider.createFor(EntityType.class, "SNOWMAN");

    public static final EntityType SPIDER = DummyObjectProvider.createFor(EntityType.class, "SPIDER");

    public static final EntityType SPLASH_POTION = DummyObjectProvider.createFor(EntityType.class, "SPLASH_POTION");

    public static final EntityType SQUID = DummyObjectProvider.createFor(EntityType.class, "SQUID");

    public static final EntityType THROWN_EXP_BOTTLE = DummyObjectProvider.createFor(EntityType.class, "THROWN_EXP_BOTTLE");

    public static final EntityType TNT_MINECART = DummyObjectProvider.createFor(EntityType.class, "TNT_MINECART");

    public static final EntityType UNKNOWN = DummyObjectProvider.createFor(EntityType.class, "UNKNOWN");

    public static final EntityType VILLAGER = DummyObjectProvider.createFor(EntityType.class, "VILLAGER");

    public static final EntityType WEATHER = DummyObjectProvider.createFor(EntityType.class, "WEATHER");

    public static final EntityType WITCH = DummyObjectProvider.createFor(EntityType.class, "WITCH");

    public static final EntityType WITHER = DummyObjectProvider.createFor(EntityType.class, "WITHER");

    public static final EntityType WITHER_SKULL = DummyObjectProvider.createFor(EntityType.class, "WITHER_SKULL");

    public static final EntityType WOLF = DummyObjectProvider.createFor(EntityType.class, "WOLF");

    public static final EntityType ZOMBIE = DummyObjectProvider.createFor(EntityType.class, "ZOMBIE");

    // SORTFIELDS:OFF
>>>>>>> 8b23bcf5

    private EntityTypes() {
    }
}
<|MERGE_RESOLUTION|>--- conflicted
+++ resolved
@@ -31,85 +31,11 @@
  */
 public final class EntityTypes {
 
-<<<<<<< HEAD
-    public static final EntityType ITEM = null;
-    public static final EntityType EXPERIENCE_ORB = null;
-    public static final EntityType AREA_EFFECT_CLOUD = null;
-    public static final EntityType LEASH_HITCH = null;
-    public static final EntityType PAINTING = null;
-    public static final EntityType TIPPED_ARROW = null;
-    public static final EntityType SNOWBALL = null;
-    public static final EntityType FIREBALL = null;
-    public static final EntityType SMALL_FIREBALL = null;
-    public static final EntityType ENDER_PEARL = null;
-    public static final EntityType EYE_OF_ENDER = null;
-    public static final EntityType THROWN_EXP_BOTTLE = null;
-    public static final EntityType ITEM_FRAME = null;
-    public static final EntityType WITHER_SKULL = null;
-    public static final EntityType PRIMED_TNT = null;
-    public static final EntityType FALLING_BLOCK = null;
-    public static final EntityType FIREWORK = null;
-    public static final EntityType COMMANDBLOCK_MINECART = null;
-    public static final EntityType ARMOR_STAND = null;
-    public static final EntityType BOAT = null;
-    public static final EntityType RIDEABLE_MINECART = null;
-    public static final EntityType CHESTED_MINECART = null;
-    public static final EntityType FURNACE_MINECART = null;
-    public static final EntityType TNT_MINECART = null;
-    public static final EntityType HOPPER_MINECART = null;
-    public static final EntityType MOB_SPAWNER_MINECART = null;
-    public static final EntityType CREEPER = null;
-    public static final EntityType SKELETON = null;
-    public static final EntityType SPIDER = null;
-    public static final EntityType GIANT = null;
-    public static final EntityType ZOMBIE = null;
-    public static final EntityType SLIME = null;
-    public static final EntityType GHAST = null;
-    public static final EntityType PIG_ZOMBIE = null;
-    public static final EntityType ENDERMAN = null;
-    public static final EntityType CAVE_SPIDER = null;
-    public static final EntityType SILVERFISH = null;
-    public static final EntityType BLAZE = null;
-    public static final EntityType MAGMA_CUBE = null;
-    public static final EntityType ENDER_DRAGON = null;
-    public static final EntityType DRAGON_FIREBALL = null;
-    public static final EntityType WITHER = null;
-    public static final EntityType BAT = null;
-    public static final EntityType WITCH = null;
-    public static final EntityType PIG = null;
-    public static final EntityType SHEEP = null;
-    public static final EntityType COW = null;
-    public static final EntityType CHICKEN = null;
-    public static final EntityType SQUID = null;
-    public static final EntityType WOLF = null;
-    public static final EntityType MUSHROOM_COW = null;
-    public static final EntityType SNOWMAN = null;
-    public static final EntityType OCELOT = null;
-    public static final EntityType IRON_GOLEM = null;
-    public static final EntityType HORSE = null;
-    public static final EntityType VILLAGER = null;
-    public static final EntityType ENDER_CRYSTAL = null;
-    public static final EntityType SPLASH_POTION = null;
-    public static final EntityType EGG = null;
-    public static final EntityType FISHING_HOOK = null;
-    public static final EntityType LIGHTNING = null;
-    public static final EntityType WEATHER = null;
-    public static final EntityType PLAYER = null;
-    public static final EntityType COMPLEX_PART = null;
-    public static final EntityType GUARDIAN = null;
-    public static final EntityType RABBIT = null;
-    public static final EntityType ENDERMITE = null;
-    public static final EntityType SHULKER = null;
-    public static final EntityType SHULKER_BULLET = null;
-    public static final EntityType SPECTRAL_ARROW = null;
-    public static final EntityType UNKNOWN = null;
-    public static final EntityType HUMAN = null;
-=======
     // SORTFIELDS:ON
 
+    public static final EntityType AREA_EFFECT_CLOUD = DummyObjectProvider.createFor(EntityType.class, "AREA_EFFECT_CLOUD");
+
     public static final EntityType ARMOR_STAND = DummyObjectProvider.createFor(EntityType.class, "ARMOR_STAND");
-
-    public static final EntityType ARROW = DummyObjectProvider.createFor(EntityType.class, "ARROW");
 
     public static final EntityType BAT = DummyObjectProvider.createFor(EntityType.class, "BAT");
 
@@ -171,7 +97,6 @@
 
     public static final EntityType IRON_GOLEM = DummyObjectProvider.createFor(EntityType.class, "IRON_GOLEM");
 
-
     public static final EntityType ITEM = DummyObjectProvider.createFor(EntityType.class, "ITEM");
 
     public static final EntityType ITEM_FRAME = DummyObjectProvider.createFor(EntityType.class, "ITEM_FRAME");
@@ -204,6 +129,10 @@
 
     public static final EntityType SHEEP = DummyObjectProvider.createFor(EntityType.class, "SHEEP");
 
+    public static final EntityType SHULKER = DummyObjectProvider.createFor(EntityType.class, "SHULKER");
+
+    public static final EntityType SHULKER_BULLET = DummyObjectProvider.createFor(EntityType.class, "SHULKER_BULLET");
+
     public static final EntityType SILVERFISH = DummyObjectProvider.createFor(EntityType.class, "SILVERFISH");
 
     public static final EntityType SKELETON = DummyObjectProvider.createFor(EntityType.class, "SKELETON");
@@ -216,6 +145,8 @@
 
     public static final EntityType SNOWMAN = DummyObjectProvider.createFor(EntityType.class, "SNOWMAN");
 
+    public static final EntityType SPECTRAL_ARROW = DummyObjectProvider.createFor(EntityType.class, "SPECTRAL_ARROW");
+
     public static final EntityType SPIDER = DummyObjectProvider.createFor(EntityType.class, "SPIDER");
 
     public static final EntityType SPLASH_POTION = DummyObjectProvider.createFor(EntityType.class, "SPLASH_POTION");
@@ -223,6 +154,8 @@
     public static final EntityType SQUID = DummyObjectProvider.createFor(EntityType.class, "SQUID");
 
     public static final EntityType THROWN_EXP_BOTTLE = DummyObjectProvider.createFor(EntityType.class, "THROWN_EXP_BOTTLE");
+
+    public static final EntityType TIPPED_ARROW = DummyObjectProvider.createFor(EntityType.class, "TIPPED_ARROW");
 
     public static final EntityType TNT_MINECART = DummyObjectProvider.createFor(EntityType.class, "TNT_MINECART");
 
@@ -243,8 +176,7 @@
     public static final EntityType ZOMBIE = DummyObjectProvider.createFor(EntityType.class, "ZOMBIE");
 
     // SORTFIELDS:OFF
->>>>>>> 8b23bcf5
 
     private EntityTypes() {
     }
-}
+}