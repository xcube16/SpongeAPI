/*
 * This file is part of Sponge, licensed under the MIT License (MIT).
 *
 * Copyright (c) SpongePowered.org <http://www.spongepowered.org>
 * Copyright (c) contributors
 *
 * Permission is hereby granted, free of charge, to any person obtaining a copy
 * of this software and associated documentation files (the "Software"), to deal
 * in the Software without restriction, including without limitation the rights
 * to use, copy, modify, merge, publish, distribute, sublicense, and/or sell
 * copies of the Software, and to permit persons to whom the Software is
 * furnished to do so, subject to the following conditions:
 *
 * The above copyright notice and this permission notice shall be included in
 * all copies or substantial portions of the Software.
 *
 * THE SOFTWARE IS PROVIDED "AS IS", WITHOUT WARRANTY OF ANY KIND, EXPRESS OR
 * IMPLIED, INCLUDING BUT NOT LIMITED TO THE WARRANTIES OF MERCHANTABILITY,
 * FITNESS FOR A PARTICULAR PURPOSE AND NONINFRINGEMENT. IN NO EVENT SHALL THE
 * AUTHORS OR COPYRIGHT HOLDERS BE LIABLE FOR ANY CLAIM, DAMAGES OR OTHER
 * LIABILITY, WHETHER IN AN ACTION OF CONTRACT, TORT OR OTHERWISE, ARISING FROM,
 * OUT OF OR IN CONNECTION WITH THE SOFTWARE OR THE USE OR OTHER DEALINGS IN
 * THE SOFTWARE.
 */

package org.spongepowered.api.util.command;

import org.spongepowered.api.text.message.Message;

/**
 * Something that can execute commands.
 *
 * <p>Examples of potential implementations include players, the server console,
 * RCON clients, web-based clients, command blocks, and so on.</p>
 */
public interface CommandSource {

    /**
     * Sends the plain text message(s) to source when possible.
     * <p>Use {@link #sendMessage(Message...)} for a formatted message.</p>
     *
     * @param messages The message(s)
     */
    void sendMessage(String... messages);

    /**
     * Sends the formatted text message(s) to source when possible. If text formatting
     * is not supported in the implementation it will be displayed as plain text.
     *
     * @param messages The message(s)
     */
    void sendMessage(Message<?>... messages);

    /**
     * Sends the formatted text message(s) to source when possible. If text formatting
     * is not supported in the implementation it will be displayed as plain text.
     *
<<<<<<< HEAD
     * @param messages The messages
=======
     * @param messages The message(s)
>>>>>>> d024326f
     */
    void sendMessage(Iterable<Message<?>>... messages);

}<|MERGE_RESOLUTION|>--- conflicted
+++ resolved
@@ -55,11 +55,7 @@
      * Sends the formatted text message(s) to source when possible. If text formatting
      * is not supported in the implementation it will be displayed as plain text.
      *
-<<<<<<< HEAD
-     * @param messages The messages
-=======
      * @param messages The message(s)
->>>>>>> d024326f
      */
     void sendMessage(Iterable<Message<?>>... messages);
 
